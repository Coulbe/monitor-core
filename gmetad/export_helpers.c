--- conflicted
+++ resolved
@@ -617,6 +617,8 @@
    } else {
       debug_msg ("[riemann] Sent 1 event in %lu serialized bytes", (unsigned long)len);
    }
+   ganglia_scoreboard_inc(METS_SENT_RIEMANN);
+   ganglia_scoreboard_inc(METS_SENT_ALL);
    return EXIT_SUCCESS;
 }
 
@@ -638,7 +640,6 @@
       if (!message)
          return EXIT_FAILURE;
 
-<<<<<<< HEAD
       len = msg__get_packed_size (message) + sizeof (buf->header);
       buf = malloc (len);
       msg__pack (message, buf->data);
@@ -666,12 +667,9 @@
          debug_msg("[riemann] Sent %lu events as 1 message in %lu serialized bytes", (unsigned long)message->n_events, (unsigned long)len);
       }
    }
-=======
-  ganglia_scoreboard_inc(METS_SENT_RIEMANN);
-  ganglia_scoreboard_inc(METS_SENT_ALL);
-
->>>>>>> dc6ec7a2
-  return EXIT_SUCCESS;
+   ganglia_scoreboard_inc(METS_SENT_RIEMANN);
+   ganglia_scoreboard_inc(METS_SENT_ALL);
+   return EXIT_SUCCESS;
 }
 
 int
